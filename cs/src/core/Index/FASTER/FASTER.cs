--- conflicted
+++ resolved
@@ -76,11 +76,8 @@
         private HybridLogCheckpointInfo _hybridLogCheckpoint;
 
 
-<<<<<<< HEAD
-=======
         private ConcurrentDictionary<Guid, CommitPoint> _recoveredSessions;
 
->>>>>>> 6cab32a4
         private readonly FastThreadLocal<FasterExecutionContext> prevThreadCtx;
         private readonly FastThreadLocal<FasterExecutionContext> threadCtx;
 
@@ -405,13 +402,8 @@
         [MethodImpl(MethodImplOptions.AggressiveInlining)]
         public Status Read(ref Key key, ref Input input, ref Output output, Context context, long serialNo)
         {
-<<<<<<< HEAD
-            var context = default(PendingContext);
-            var internalStatus = InternalRead(ref key, ref input, ref output, ref userContext, ref context);
-=======
             var pcontext = default(PendingContext);
             var internalStatus = InternalRead(ref key, ref input, ref output, ref context, ref pcontext);
->>>>>>> 6cab32a4
             Status status;
             if (internalStatus == OperationStatus.SUCCESS || internalStatus == OperationStatus.NOTFOUND)
             {
@@ -436,13 +428,8 @@
         [MethodImpl(MethodImplOptions.AggressiveInlining)]
         public Status Upsert(ref Key key, ref Value value, Context context, long serialNo)
         {
-<<<<<<< HEAD
-            var context = default(PendingContext);
-            var internalStatus = InternalUpsert(ref key, ref desiredValue, ref userContext, ref context);
-=======
             var pcontext = default(PendingContext);
             var internalStatus = InternalUpsert(ref key, ref value, ref context, ref pcontext);
->>>>>>> 6cab32a4
             Status status;
 
             if (internalStatus == OperationStatus.SUCCESS || internalStatus == OperationStatus.NOTFOUND)
@@ -468,13 +455,8 @@
         [MethodImpl(MethodImplOptions.AggressiveInlining)]
         public Status RMW(ref Key key, ref Input input, Context context, long serialNo)
         {
-<<<<<<< HEAD
-            var context = default(PendingContext);
-            var internalStatus = InternalRMW(ref key, ref input, ref userContext, ref context);
-=======
             var pcontext = default(PendingContext);
             var internalStatus = InternalRMW(ref key, ref input, ref context, ref pcontext);
->>>>>>> 6cab32a4
             Status status;
             if (internalStatus == OperationStatus.SUCCESS || internalStatus == OperationStatus.NOTFOUND)
             {
